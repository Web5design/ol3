#!/usr/bin/env python

from cStringIO import StringIO
import gzip
import json
import os
import os.path
import re
import shutil
import sys
import zipfile

from pake import Target, ifind, main, output, rule, target, variables, virtual


if sys.platform == 'win32':
    ProgramFiles = os.environ.get('ProgramFiles', 'C:\\Program Files')
    ProgramFiles_X86 = os.environ.get('ProgramFiles(X86)', 'C:\\Program Files')
    Python27 = os.environ.get('SystemDrive', 'C:') + '\\Python27'
    variables.GIT = os.path.join(ProgramFiles_X86, 'Git', 'bin', 'git.exe')
    variables.GJSLINT = os.path.join(Python27, 'Scripts', 'gjslint.exe')
    variables.JAVA = os.path.join(ProgramFiles, 'Java', 'jre7', 'bin', 'java.exe')
    variables.JSDOC = 'jsdoc'  # FIXME
    variables.PYTHON = os.path.join(Python27, 'python.exe')
    PHANTOMJS_WINDOWS_ZIP = 'build/phantomjs-1.8.1-windows.zip'
    # FIXME we should not need both a pake variable and a Python constant here
    # FIXME this requires pake to be modified to lazily evaluate variables in target names
    variables.PHANTOMJS = 'build/phantomjs-1.8.1-windows/phantomjs.exe'
    PHANTOMJS = variables.PHANTOMJS
else:
    variables.GIT = 'git'
    variables.GJSLINT = 'gjslint'
    variables.JAVA = 'java'
    variables.JAR = 'jar'
    variables.JSDOC = 'jsdoc'
    variables.PYTHON = 'python'
    variables.PHANTOMJS = 'phantomjs'

variables.BRANCH = output('%(GIT)s', 'rev-parse', '--abbrev-ref', 'HEAD').strip()

EXPORTS = [path
           for path in ifind('src')
           if path.endswith('.exports')
           if path != 'src/objectliterals.exports']

EXTERNAL_SRC = [
    'build/src/external/externs/types.js',
    'build/src/external/src/exports.js',
    'build/src/external/src/types.js']

EXAMPLES = [path
            for path in ifind('examples')
            if not path.startswith('examples/standalone/')
            if path.endswith('.html')
            if path != 'examples/example-list.html'
            if not path.startswith('examples/cesium/')]

EXAMPLES_JSON = [example.replace('.html', '.json')
                 for example in EXAMPLES]

EXAMPLES_SRC = [path
                for path in ifind('examples')
                if path.endswith('.js')
                if not path.endswith('.combined.js')
                if not path.startswith('examples/bootstrap')
                if not path.startswith('examples/font-awesome')
                if path != 'examples/Jugl.js'
<<<<<<< HEAD
                if path != 'examples/example-list.js'
                if not path.startswith('examples/cesium')]
=======
                if path != 'examples/jquery.min.js'
                if path != 'examples/example-list.js']
>>>>>>> 40f2dc63

INTERNAL_SRC = [
    'build/src/internal/src/requireall.js',
    'build/src/internal/src/types.js']

SPEC = [path
        for path in ifind('test/spec')
        if path.endswith('.js')]

SRC = [path
       for path in ifind('src/ol')
       if path.endswith('.js')]

PLOVR_JAR = 'bin/plovr-eba786b34df9.jar'
PLOVR_JAR_MD5 = '20eac8ccc4578676511cf7ccbfc65100'

CESIUM_ZIP = 'examples/Cesium-b12a.zip'
CESIUM_DIR = 'examples/cesium'

PROJ4JS = 'build/proj4js/lib/proj4js-combined.js'
PROJ4JS_ZIP = 'build/proj4js-1.1.0.zip'
PROJ4JS_ZIP_MD5 = '17caad64cf6ebc6e6fe62f292b134897'


def report_sizes(t):
    t.info('uncompressed: %d bytes', os.stat(t.name).st_size)
    stringio = StringIO()
    gzipfile = gzip.GzipFile(t.name, 'w', 9, stringio)
    with open(t.name) as f:
        shutil.copyfileobj(f, gzipfile)
    gzipfile.close()
    t.info('  compressed: %d bytes', len(stringio.getvalue()))


virtual('default', 'build')


virtual('integration-test', 'lint', 'build', 'build-all', 'test', 'build-examples', 'check-examples', 'doc')


virtual('build', 'build/ol.css', 'build/ol.js', 'build/ol-simple.js', 'build/ol-whitespace.js')


virtual('check', 'lint', 'build/ol.css', 'build/ol.js', 'test')


virtual('todo', 'fixme')


@target('build/ol.css', 'build/ol.js')
def build_ol_css(t):
    t.touch()


@target('build/ol.js', PLOVR_JAR, SRC, EXTERNAL_SRC, 'base.json', 'build/ol.json')
def build_ol_js(t):
    t.output('%(JAVA)s', '-jar', PLOVR_JAR, 'build', 'build/ol.json')
    report_sizes(t)


@target('build/ol-simple.js', PLOVR_JAR, SRC, INTERNAL_SRC, 'base.json', 'build/ol.json', 'build/ol-simple.json')
def build_ol_js(t):
    t.output('%(JAVA)s', '-jar', PLOVR_JAR, 'build', 'build/ol-simple.json')
    report_sizes(t)


@target('build/ol-whitespace.js', PLOVR_JAR, SRC, INTERNAL_SRC, 'base.json', 'build/ol.json', 'build/ol-whitespace.json')
def build_ol_js(t):
    t.output('%(JAVA)s', '-jar', PLOVR_JAR, 'build', 'build/ol-whitespace.json')
    report_sizes(t)


virtual('build-all', 'build/ol-all.js')


@target('build/ol-all.js', PLOVR_JAR, SRC, INTERNAL_SRC, 'base.json', 'build/ol-all.json')
def build_ol_all_js(t):
    t.output('%(JAVA)s', '-jar', PLOVR_JAR, 'build', 'build/ol-all.json')


@target('build/src/external/externs/types.js', 'bin/generate-exports.py', 'src/objectliterals.exports')
def build_src_external_externs_types_js(t):
    t.output('%(PYTHON)s', 'bin/generate-exports.py', '--externs', 'src/objectliterals.exports')


@target('build/src/external/src/exports.js', 'bin/generate-exports.py', 'src/objectliterals.exports', EXPORTS)
def build_src_external_src_exports_js(t):
    t.output('%(PYTHON)s', 'bin/generate-exports.py', '--exports', 'src/objectliterals.exports', EXPORTS)


@target('build/src/external/src/types.js', 'bin/generate-exports', 'src/objectliterals.exports')
def build_src_external_src_types_js(t):
    t.output('%(PYTHON)s', 'bin/generate-exports.py', '--typedef', 'src/objectliterals.exports')


def _build_require_list(dependencies, output_file_name):
    requires = set()
    for dependency in dependencies:
        for line in open(dependency):
            match = re.match(r'goog\.provide\(\'(.*)\'\);', line)
            if match:
                requires.add(match.group(1))
    with open(output_file_name, 'w') as f:
        for require in sorted(requires):
            f.write('goog.require(\'%s\');\n' % (require,))


@target('build/src/internal/src/requireall.js', SRC)
def build_src_internal_src_requireall_js(t):
    _build_require_list(t.dependencies, t.name)


@target('test/requireall.js', SPEC)
def build_test_requireall_js(t):
    _build_require_list(t.dependencies, t.name)


@target('build/src/internal/src/types.js', 'bin/generate-exports.py', 'src/objectliterals.exports')
def build_src_internal_types_js(t):
    t.output('%(PYTHON)s', 'bin/generate-exports.py', '--typedef', 'src/objectliterals.exports')


virtual('build-examples', 'examples', (path.replace('.html', '.combined.js') for path in EXAMPLES))


virtual('examples', 'examples/example-list.xml', 'cesium', (path.replace('.html', '.json') for path in EXAMPLES))


@target('examples/example-list.xml', 'examples/example-list.js')
def examples_examples_list_xml(t):
    t.touch()  # already generated by bin/exampleparser.py


@target('examples/example-list.js', 'bin/exampleparser.py', EXAMPLES)
def examples_examples_list_js(t):
    t.run('%(PYTHON)s', 'bin/exampleparser.py', 'examples', 'examples')


@rule(r'\Aexamples/(?P<id>.*).json\Z')
def examples_star_json(name, match):
    def action(t):
        content = json.dumps({
            'id': match.group('id'),
            'inherits': '../base.json',
            'inputs': [
                'examples/%(id)s.js' % match.groupdict(),
                'build/src/internal/src/types.js',
            ],
            'externs': [
                '//json.js',
                '//jquery-1.7.js',
                'externs/bingmaps.js',
                'externs/bootstrap.js',
                'externs/geojson.js',
                'externs/proj4js.js',
                'externs/tilejson.js',
            ],
        })
        with open(t.name, 'w') as f:
            f.write(content)
    dependencies = [__file__, 'base.json']
    return Target(name, action=action, dependencies=dependencies)


@rule(r'\Aexamples/(?P<id>.*).combined.js\Z')
def examples_star_combined_js(name, match):
    def action(t):
        t.output('%(JAVA)s', '-jar', PLOVR_JAR, 'build', 'examples/%(id)s.json' % match.groupdict())
        report_sizes(t)
    dependencies = [PLOVR_JAR, SRC, INTERNAL_SRC, 'base.json', 'examples/%(id)s.js' % match.groupdict(), 'examples/%(id)s.json' % match.groupdict()]
    return Target(name, action=action, dependencies=dependencies)


@target('serve', PLOVR_JAR, INTERNAL_SRC, 'test/requireall.js', 'examples')
def serve(t):
    t.run('%(JAVA)s', '-jar', PLOVR_JAR, 'serve', 'build/ol.json', 'build/ol-all.json', EXAMPLES_JSON, 'test/test.json')


@target('serve-integration-test', PLOVR_JAR, INTERNAL_SRC)
def serve_precommit(t):
    t.run('%(JAVA)s', '-jar', PLOVR_JAR, 'serve', 'build/ol-all.json', 'test/test.json')


virtual('lint', 'build/lint-timestamp', 'build/check-requires-timestamp')


@target('build/lint-timestamp', SRC, INTERNAL_SRC, EXTERNAL_SRC, EXAMPLES_SRC, SPEC, precious=True)
def build_lint_src_timestamp(t):
    limited_doc_files = [path
                         for path in ifind('externs', 'build/src/external/externs')
                         if path.endswith('.js')]
    t.run('%(GJSLINT)s', '--strict', '--limited_doc_files=%s' % (','.join(limited_doc_files),), t.newer(t.dependencies))
    t.touch()


def _strip_comments(lines):
    # FIXME this is a horribe hack, we should use a proper JavaScript parser here
    in_multiline_comment = False
    lineno = 0
    for line in lines:
        lineno += 1
        if in_multiline_comment:
            index = line.find('*/')
            if index != -1:
                in_multiline_comment = False
                line = line[index + 2:]
        if not in_multiline_comment:
            line = re.sub(r'//[^\n]*', '', line)
            line = re.sub(r'/\*.*?\*/', '', line)
            index = line.find('/*')
            if index != -1:
                yield lineno, line[:index]
                in_multiline_comment = True
            else:
                yield lineno, line


@target('build/check-requires-timestamp', SRC, INTERNAL_SRC, EXTERNAL_SRC, EXAMPLES_SRC, SPEC)
def build_check_requires_timestamp(t):
    unused_count = 0
    all_provides = set()
    for filename in sorted(t.dependencies):
        if filename == 'build/src/internal/src/requireall.js':
            continue
        require_linenos = {}
        uses = set()
        lines = open(filename).readlines()
        for lineno, line in _strip_comments(lines):
            m = re.match(r'goog.provide\(\'(.*)\'\);', line)
            if m:
                all_provides.add(m.group(1))
                continue
            m = re.match(r'goog.require\(\'(.*)\'\);', line)
            if m:
                require_linenos[m.group(1)] = lineno
                continue
        ignore_linenos = require_linenos.values()
        for lineno, line in enumerate(lines):
            if lineno in ignore_linenos:
                continue
            for require in require_linenos.iterkeys():
                if require in line:
                    uses.add(require)
        for require in sorted(set(require_linenos.keys()) - uses):
            t.info('%s:%d: unused goog.require: %r' % (filename, require_linenos[require], require))
            unused_count += 1
    all_provides.discard('ol')
    all_provides.discard('ol.Map')
    all_provides.discard('ol.MapProperty')
    provide_res = dict((provide, re.compile(r'\b%s\b' % (re.escape(provide)),)) for provide in all_provides)
    missing_count = 0
    for filename in sorted(t.dependencies):
        if filename in INTERNAL_SRC or filename in EXTERNAL_SRC:
            continue
        provides = set()
        requires = set()
        uses = set()
        for lineno, line in _strip_comments(open(filename)):
            m = re.match(r'goog.provide\(\'(.*)\'\);', line)
            if m:
                provides.add(m.group(1))
                continue
            m = re.match(r'goog.require\(\'(.*)\'\);', line)
            if m:
                requires.add(m.group(1))
                continue
            for provide, provide_re in provide_res.iteritems():
                if provide_re.search(line):
                    uses.add(provide)
        if filename == 'src/ol/renderer/layerrenderer.js':
            uses.discard('ol.renderer.Map')
        m = re.match(r'src/ol/renderer/(\w+)/\1(\w*)layerrenderer\.js\Z', filename)
        if m:
            uses.discard('ol.renderer.Map')
            uses.discard('ol.renderer.%s.Map' % (m.group(1),))
        missing_requires = uses - requires - provides
        if missing_requires:
            t.info('%s: missing goog.requires: %s', filename, ', '.join(sorted(missing_requires)))
            missing_count += len(missing_requires)
    if unused_count or missing_count:
        t.error('%d unused goog.requires, %d missing goog.requires' % (unused_count, missing_count))
    t.touch()


virtual('plovr', PLOVR_JAR)


@target(PLOVR_JAR, clean=False)
def plovr_jar(t):
    t.download('https://plovr.googlecode.com/files/' + os.path.basename(PLOVR_JAR), md5=PLOVR_JAR_MD5)


virtual('cesium', CESIUM_DIR)


@target(CESIUM_DIR, CESIUM_ZIP, clean=False)
def cesium_dir(t):
    z = zipfile.ZipFile(CESIUM_ZIP)
    z.extractall(CESIUM_DIR)


@target(CESIUM_ZIP, clean=False)
def cesium_zip(t):
    t.download('http://cesium.agi.com/releases/' + os.path.basename(CESIUM_ZIP))


@target('gh-pages', 'hostexamples', 'doc', phony=True)
def gh_pages(t):
    with t.tempdir() as tempdir:
        t.run('%(GIT)s', 'clone', '--branch', 'gh-pages', 'git@github.com:openlayers/ol3.git', tempdir)
        with t.chdir(tempdir):
            t.rm_rf('%(BRANCH)s')
        t.cp_r('build/gh-pages/%(BRANCH)s', tempdir + '/%(BRANCH)s')
        with t.chdir(tempdir):
            t.run('%(GIT)s', 'add', '--all', '%(BRANCH)s')
            t.run('%(GIT)s', 'commit', '--message', 'Updated')
            t.run('%(GIT)s', 'push', 'origin', 'gh-pages')


virtual('doc', 'build/jsdoc-%(BRANCH)s-timestamp' % vars(variables))


@target('build/jsdoc-%(BRANCH)s-timestamp' % vars(variables), SRC, ifind('doc/template'))
def jsdoc_BRANCH_timestamp(t):
    t.run('%(JSDOC)s', '-t', 'doc/template', '-r', 'src', '-d', 'build/gh-pages/%(BRANCH)s/apidoc')
    t.touch()


def split_example_file(example, dst_dir):
    lines = open(example).readlines()

    target_lines = []
    target_require_lines = []

    found_requires = False
    found_code = False
    for line in lines:
        m = re.match(r'goog.require\(\'(.*)\'\);', line)
        if m:
            found_requires = True
            target_require_lines.append(line)
        elif found_requires:
            if found_code or line not in ('\n', '\r\n'):
                found_code = True
                target_lines.append(line)

    target = open(
        os.path.join(dst_dir, os.path.basename(example)), 'w')
    target_require = open(
        os.path.join(dst_dir,
            os.path.basename(example).replace('.js', '-require.js')), 'w')

    target.writelines(target_lines)
    target.close()

    target_require.writelines(target_require_lines)
    target_require.close()


@target('hostexamples', 'build', 'examples', phony=True)
def hostexamples(t):
    examples_dir = 'build/gh-pages/%(BRANCH)s/examples'
    build_dir = 'build/gh-pages/%(BRANCH)s/build'
    t.rm_rf(examples_dir)
    t.makedirs(examples_dir)
    t.rm_rf(build_dir)
    t.makedirs(build_dir)
    t.cp(EXAMPLES, 'examples/examples.css', examples_dir)
    for example in [path.replace('.html', '.js') for path in EXAMPLES]:
        split_example_file(example, examples_dir % vars(variables))
    t.cp_r('examples/data', examples_dir + '/data')
    t.cp_r('examples/bootstrap', examples_dir + '/bootstrap')
    t.cp_r('examples/font-awesome', examples_dir + '/font-awesome')
    t.cp('build/loader_hosted_examples.js', examples_dir + '/loader.js')
    t.cp('build/ol.js', 'build/ol-simple.js', 'build/ol-whitespace.js',
        'build/ol.css', build_dir)
    t.cp('examples/example-list.html', examples_dir + '/index.html')
    t.cp('examples/example-list.js', 'examples/example-list.xml',
        'examples/Jugl.js', 'examples/jquery.min.js', examples_dir)
    t.rm_rf('build/gh-pages/%(BRANCH)s/closure-library')
    t.makedirs('build/gh-pages/%(BRANCH)s/closure-library')
    with t.chdir('build/gh-pages/%(BRANCH)s/closure-library'):
        t.run('%(JAR)s', 'xf', '../../../../' + PLOVR_JAR, 'closure')
        t.run('%(JAR)s', 'xf', '../../../../' + PLOVR_JAR, 'third_party')
    t.rm_rf('build/gh-pages/%(BRANCH)s/ol')
    t.makedirs('build/gh-pages/%(BRANCH)s/ol')
    t.cp_r('src/ol', 'build/gh-pages/%(BRANCH)s/ol/ol')
    t.run('%(PYTHON)s', 'bin/closure/depswriter.py',
        '--root_with_prefix', 'src ../../../ol',
        '--root', 'build/gh-pages/%(BRANCH)s/closure-library/closure/goog',
        '--root_with_prefix', 'build/gh-pages/%(BRANCH)s/closure-library/third_party ../../third_party',
        '--output_file', 'build/gh-pages/%(BRANCH)s/build/ol-deps.js')


@target('check-examples', 'hostexamples', phony=True)
def check_examples(t):
    directory = 'build/gh-pages/%(BRANCH)s/'
    examples = ['build/gh-pages/%(BRANCH)s/' + e for e in EXAMPLES]
    all_examples = \
        [e + '?mode=raw' for e in examples] + \
        [e + '?mode=whitespace' for e in examples] + \
        [e + '?mode=simple' for e in examples] + \
        examples
    for example in all_examples:
        t.run('%(PHANTOMJS)s', 'bin/check-example.js', example)


@target(PROJ4JS, PROJ4JS_ZIP)
def proj4js(t):
    from zipfile import ZipFile
    zf = ZipFile(PROJ4JS_ZIP)
    contents = zf.open('proj4js/lib/proj4js-combined.js').read()
    with open(t.name, 'wb') as f:
        f.write(contents)


@target(PROJ4JS_ZIP, clean=False)
def proj4js_zip(t):
    t.download('http://download.osgeo.org/proj4js/' + os.path.basename(t.name), md5=PROJ4JS_ZIP_MD5)


if sys.platform == 'win32':
    @target('test', '%(PHANTOMJS)s', INTERNAL_SRC, PROJ4JS, 'test/requireall.js', phony=True)
    def test(t):
        t.run(PHANTOMJS, 'test/mocha-phantomjs.coffee', 'test/ol.html')

    # FIXME the PHANTOMJS should be a pake variable, not a constant
    @target(PHANTOMJS, PHANTOMJS_WINDOWS_ZIP, clean=False)
    def phantom_js(t):
        from zipfile import ZipFile
        ZipFile(PHANTOMJS_WINDOWS_ZIP).extractall('build')

    @target(PHANTOMJS_WINDOWS_ZIP, clean=False)
    def phantomjs_windows_zip(t):
        t.download('http://phantomjs.googlecode.com/files/' + os.path.basename(t.name))

else:
    @target('test', INTERNAL_SRC, PROJ4JS, 'test/requireall.js', phony=True)
    def test(t):
        t.run('%(PHANTOMJS)s', 'test/mocha-phantomjs.coffee', 'test/ol.html')


@target('fixme', phony=True)
def find_fixme(t):
    regex = re.compile('FIXME|TODO')
    matches = dict()
    totalcount = 0
    for filename in SRC:
        f = open(filename, 'r')
        for lineno, line in enumerate(f):
            if regex.search(line):
                if (filename not in matches):
                    matches[filename] = list()
                matches[filename].append('#%-10d %s' % (lineno + 1, line.strip()))
                totalcount += 1
        f.close()

    for filename in matches:
        num_matches = len(matches[filename])
        noun = 'matches' if num_matches > 1 else 'match'
        print '  %s has %d %s:' % (filename, num_matches, noun)
        for match in matches[filename]:
            print '    %s' % (match,)
        print
    print 'A total of %d TODO/FIXME(s) were found' % (totalcount,)


@target('reallyclean')
def reallyclean(t):
    """Removes untracked files and folders from previous builds."""
    # -X => only clean up files that are usually ignored e.g.
    #       through .gitignore
    # -d => also consider directories for deletion
    # -f => if git configuration variable clean.requireForce != false,
    #       git clean will refuse to run unless given -f or -n.
    t.run('%(GIT)s', 'clean', '-X', '-d', '-f', '.')


if __name__ == '__main__':
    main()<|MERGE_RESOLUTION|>--- conflicted
+++ resolved
@@ -65,13 +65,9 @@
                 if not path.startswith('examples/bootstrap')
                 if not path.startswith('examples/font-awesome')
                 if path != 'examples/Jugl.js'
-<<<<<<< HEAD
+                if path != 'examples/jquery.min.js'
                 if path != 'examples/example-list.js'
                 if not path.startswith('examples/cesium')]
-=======
-                if path != 'examples/jquery.min.js'
-                if path != 'examples/example-list.js']
->>>>>>> 40f2dc63
 
 INTERNAL_SRC = [
     'build/src/internal/src/requireall.js',
@@ -228,6 +224,7 @@
                 'externs/geojson.js',
                 'externs/proj4js.js',
                 'externs/tilejson.js',
+                'externs/cesium.js'
             ],
         })
         with open(t.name, 'w') as f:
